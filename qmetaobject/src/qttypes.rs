--- conflicted
+++ resolved
@@ -913,16 +913,12 @@
 ///
 /// [type]: https://doc.qt.io/qt-5/qtglobal.html#qreal-typedef
 #[allow(non_camel_case_types)]
-<<<<<<< HEAD
-pub type qreal = f64;
-=======
 #[cfg(qreal_is_float)]
-type qreal = f32;
+pub type qreal = f32;
 
 #[allow(non_camel_case_types)]
 #[cfg(not(qreal_is_float))]
-type qreal = f64;
->>>>>>> 563aec46
+pub type qreal = f64;
 
 /// Bindings for [`QRectF`][class] class.
 ///
