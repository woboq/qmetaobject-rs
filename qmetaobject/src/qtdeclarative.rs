/* Copyright (C) 2018 Olivier Goffart <ogoffart@woboq.com>

Permission is hereby granted, free of charge, to any person obtaining a copy of this software and
associated documentation files (the "Software"), to deal in the Software without restriction,
including without limitation the rights to use, copy, modify, merge, publish, distribute, sublicense,
and/or sell copies of the Software, and to permit persons to whom the Software is furnished to do so,
subject to the following conditions:

The above copyright notice and this permission notice shall be included in all copies or substantial
portions of the Software.

THE SOFTWARE IS PROVIDED "AS IS", WITHOUT WARRANTY OF ANY KIND, EXPRESS OR IMPLIED, INCLUDING BUT
NOT LIMITED TO THE WARRANTIES OF MERCHANTABILITY, FITNESS FOR A PARTICULAR PURPOSE AND
NONINFRINGEMENT. IN NO EVENT SHALL THE AUTHORS OR COPYRIGHT HOLDERS BE LIABLE FOR ANY CLAIM, DAMAGES
OR OTHER LIABILITY, WHETHER IN AN ACTION OF CONTRACT, TORT OR OTHERWISE, ARISING FROM, OUT OF OR IN
CONNECTION WITH THE SOFTWARE OR THE USE OR OTHER DEALINGS IN THE SOFTWARE.
*/
use cpp::{cpp, cpp_class};

use crate::scenegraph::*;
use crate::*;

/// Qt is not thread safe, and the engine can only be created once and in one thread.
/// So this is a guard that will be used to panic if the engine is created twice
static HAS_ENGINE: std::sync::atomic::AtomicBool = std::sync::atomic::AtomicBool::new(false);

cpp! {{
    #include <memory>
    #include <QtQuick/QtQuick>
    #include <QtCore/QDebug>
    #include <QtWidgets/QApplication>
    #include <QtQml/QQmlComponent>

    struct SingleApplicationGuard {
        SingleApplicationGuard() {
            rust!(Rust_QmlEngineHolder_ctor[] {
                HAS_ENGINE.compare_exchange(false, true, std::sync::atomic::Ordering::SeqCst, std::sync::atomic::Ordering::SeqCst)
                    .expect("There can only be one QmlEngine in the process");
            });
        }
        ~SingleApplicationGuard() {
            rust!(Rust_QmlEngineHolder_dtor[] {
                HAS_ENGINE.compare_exchange(true, false, std::sync::atomic::Ordering::SeqCst, std::sync::atomic::Ordering::SeqCst)
                    .unwrap();
            });
        }
    };

    struct QmlEngineHolder : SingleApplicationGuard {
        std::unique_ptr<QApplication> app;
        std::unique_ptr<QQmlApplicationEngine> engine;
        std::unique_ptr<QQuickView> view;

        QmlEngineHolder(int &argc, char **argv)
            : app(new QApplication(argc, argv))
            , engine(new QQmlApplicationEngine())
        {}
    };

// Equivalent with QMetaObject::inherits(), for 5.6 and lower.
    bool qmeta_inherits(const QMetaObject *child, const QMetaObject *check) {
#if QT_VERSION <= QT_VERSION_CHECK(5, 7, 0)
        do {
            if (child == check) {
                return true;
            }
        } while ((child = child->superClass()));
        return false;
#else
        return child->inherits(check);
#endif
    }

#if QT_VERSION <= QT_VERSION_CHECK(6, 0, 0)
    using CreatorFunction = void (*)(void *);
#else
    using CreatorFunction = void (*)(void *, void*);
#endif
}}

cpp_class!(
    /// Wrap a Qt Application and a QmlEngine
    ///
    /// Note that since there can only be one Application in the process, creating two
    /// QmlEngine at the same time is not allowed. Doing that will panic.
    pub unsafe struct QmlEngine as "QmlEngineHolder"
);
impl QmlEngine {
    /// Create a new QmlEngine
    pub fn new() -> QmlEngine {
        let mut arguments: Vec<*mut c_char> = std::env::args()
            .map(|arg| CString::new(arg.into_bytes()).expect("argument contains invalid c-string!"))
            .map(|arg| arg.into_raw())
            .collect();
        let argc: i32 = arguments.len() as i32;
        let argv: *mut *mut c_char = arguments.as_mut_ptr();

        let result = cpp!(unsafe [
            argc as "int",
            argv as "char **"
        ] -> QmlEngine as "QmlEngineHolder" {
            // Static variables when used inside function are initialized only once
            static int _argc  = argc;
            static char **_argv = nullptr;
            // this is *real* initialization, and it would also happen only once
            if (_argv == nullptr) {
                // copy the arguments
                _argv = new char *[argc + 1];
                // argv should be null terminated
                _argv[argc] = nullptr;
                for (int i = 0; i < argc; ++i) {
                    _argv[i] = new char[strlen(argv[i]) + 1];
                    strcpy(_argv[i], argv[i]);
                }
            }
            return QmlEngineHolder(_argc, _argv);
        });

        // run destructor
        for arg in arguments {
            let _ = unsafe { CString::from_raw(arg) };
        }

        result
    }

    /// Loads a file as a qml file (See QQmlApplicationEngine::load(const QString & filePath))
    pub fn load_file(&mut self, path: QString) {
        cpp!(unsafe [self as "QmlEngineHolder *", path as "QString"] {
            self->engine->load(path);
        })
    }

    /// Loads the root QML file located at url (See QQmlApplicationEngine::load(const QUrl &url))
    pub fn load_url(&mut self, url: QUrl) {
        cpp!(unsafe [self as "QmlEngineHolder *", url as "QUrl"] {
            self->engine->load(url);
        })
    }

    /// Loads qml data (See QQmlApplicationEngine::loadData)
    pub fn load_data(&mut self, data: QByteArray) {
        cpp!(unsafe [self as "QmlEngineHolder *", data as "QByteArray"] {
            self->engine->loadData(data);
        })
    }

    /// Loads qml data with `url` as base url component (See QQmlApplicationEngine::loadData)
    pub fn load_data_as(&mut self, data: QByteArray, url: QUrl) {
        cpp!(unsafe [self as "QmlEngineHolder *", data as "QByteArray", url as "QUrl"] {
            self->engine->loadData(data, url);
        })
    }

    /// Launches the application
    pub fn exec(&self) {
        cpp!(unsafe [self as "QmlEngineHolder *"] {
            self->app->exec();
        })
    }

    /// Closes the application
    pub fn quit(&self) {
        cpp!(unsafe [self as "QmlEngineHolder *"] {
            self->app->quit();
        })
    }

    /// Sets a property for this QML context (calls QQmlEngine::rootContext()->setContextProperty)
    pub fn set_property(&mut self, name: QString, value: QVariant) {
        cpp!(unsafe [self as "QmlEngineHolder *", name as "QString", value as "QVariant"] {
            self->engine->rootContext()->setContextProperty(name, value);
        })
    }

    /// Sets an object for this QML context (calls QQmlEngine::rootContext()->setContextObject)
    pub fn set_object<T: QObject + Sized>(&mut self, obj: QObjectPinned<T>) {
        let obj_ptr = obj.get_or_create_cpp_object();
        cpp!(unsafe [self as "QmlEngineHolder *", obj_ptr as "QObject *"] {
            self->engine->rootContext()->setContextObject(obj_ptr);
        })
    }

    /// Sets a property for this QML context (calls QQmlEngine::rootContext()->setContextProperty)
    ///
    // (TODO: consider making the lifetime the one of the engine, instead of static)
    pub fn set_object_property<T: QObject + Sized>(
        &mut self,
        name: QString,
        obj: QObjectPinned<T>,
    ) {
        let obj_ptr = obj.get_or_create_cpp_object();
        cpp!(unsafe [self as "QmlEngineHolder *", name as "QString", obj_ptr as "QObject *"] {
            self->engine->rootContext()->setContextProperty(name, obj_ptr);
        })
    }

    pub fn invoke_method(&mut self, name: QByteArray, args: &[QVariant]) -> QVariant {
        let args_size = args.len();
        let args_ptr = args.as_ptr();

        assert!(args_size <= 9);

        cpp!(unsafe [
            self as "QmlEngineHolder *",
            name as "QByteArray",
            args_size as "size_t",
            args_ptr as "QVariant *"
        ] -> QVariant as "QVariant"
        {
            auto robjs = self->engine->rootObjects();
            if (robjs.isEmpty()) {
                return {};
            }
            QVariant ret;
            #define INVOKE_METHOD(...) QMetaObject::invokeMethod(robjs.first(), name, Q_RETURN_ARG(QVariant, ret) __VA_ARGS__);
            switch (args_size) {
                case 0: INVOKE_METHOD(); break;
                case 1: INVOKE_METHOD(, Q_ARG(QVariant, args_ptr[0])); break;
                case 2: INVOKE_METHOD(, Q_ARG(QVariant, args_ptr[0]), Q_ARG(QVariant, args_ptr[1])); break;
                case 3: INVOKE_METHOD(, Q_ARG(QVariant, args_ptr[0]), Q_ARG(QVariant, args_ptr[1]), Q_ARG(QVariant, args_ptr[2])); break;
                case 4: INVOKE_METHOD(, Q_ARG(QVariant, args_ptr[0]), Q_ARG(QVariant, args_ptr[1]), Q_ARG(QVariant, args_ptr[2]), Q_ARG(QVariant, args_ptr[3])); break;
                case 5: INVOKE_METHOD(, Q_ARG(QVariant, args_ptr[0]), Q_ARG(QVariant, args_ptr[1]), Q_ARG(QVariant, args_ptr[2]), Q_ARG(QVariant, args_ptr[3]), Q_ARG(QVariant, args_ptr[4])); break;
                case 6: INVOKE_METHOD(, Q_ARG(QVariant, args_ptr[0]), Q_ARG(QVariant, args_ptr[1]), Q_ARG(QVariant, args_ptr[2]), Q_ARG(QVariant, args_ptr[3]), Q_ARG(QVariant, args_ptr[4]), Q_ARG(QVariant, args_ptr[5])); break;
                case 7: INVOKE_METHOD(, Q_ARG(QVariant, args_ptr[0]), Q_ARG(QVariant, args_ptr[1]), Q_ARG(QVariant, args_ptr[2]), Q_ARG(QVariant, args_ptr[3]), Q_ARG(QVariant, args_ptr[4]), Q_ARG(QVariant, args_ptr[5]), Q_ARG(QVariant, args_ptr[6])); break;
                case 8: INVOKE_METHOD(, Q_ARG(QVariant, args_ptr[0]), Q_ARG(QVariant, args_ptr[1]), Q_ARG(QVariant, args_ptr[2]), Q_ARG(QVariant, args_ptr[3]), Q_ARG(QVariant, args_ptr[4]), Q_ARG(QVariant, args_ptr[5]), Q_ARG(QVariant, args_ptr[6]), Q_ARG(QVariant, args_ptr[7])); break;
                case 9: INVOKE_METHOD(, Q_ARG(QVariant, args_ptr[0]), Q_ARG(QVariant, args_ptr[1]), Q_ARG(QVariant, args_ptr[2]), Q_ARG(QVariant, args_ptr[3]), Q_ARG(QVariant, args_ptr[4]), Q_ARG(QVariant, args_ptr[5]), Q_ARG(QVariant, args_ptr[6]), Q_ARG(QVariant, args_ptr[7]), Q_ARG(QVariant, args_ptr[8])); break;
            }
            #undef INVOKE_METHOD
            return ret;
        })
    }

    /// This method is the same as [invoke_method] but does not capture or return function's return value
    pub fn invoke_method_noreturn(&mut self, name: QByteArray, args: &[QVariant]) {
        let args_size = args.len();
        let args_ptr = args.as_ptr();

        assert!(args_size <= 9);

        cpp!(unsafe [
            self as "QmlEngineHolder *",
            name as "QByteArray",
            args_size as "size_t",
            args_ptr as "QVariant *"
        ] {
            auto robjs = self->engine->rootObjects();
            if (robjs.isEmpty()) {
                return;
            }
            
            #define INVOKE_METHOD(...) QMetaObject::invokeMethod(robjs.first(), name __VA_ARGS__);
            switch (args_size) {
                case 0: INVOKE_METHOD(); break;
                case 1: INVOKE_METHOD(, Q_ARG(QVariant, args_ptr[0])); break;
                case 2: INVOKE_METHOD(, Q_ARG(QVariant, args_ptr[0]), Q_ARG(QVariant, args_ptr[1])); break;
                case 3: INVOKE_METHOD(, Q_ARG(QVariant, args_ptr[0]), Q_ARG(QVariant, args_ptr[1]), Q_ARG(QVariant, args_ptr[2])); break;
                case 4: INVOKE_METHOD(, Q_ARG(QVariant, args_ptr[0]), Q_ARG(QVariant, args_ptr[1]), Q_ARG(QVariant, args_ptr[2]), Q_ARG(QVariant, args_ptr[3])); break;
                case 5: INVOKE_METHOD(, Q_ARG(QVariant, args_ptr[0]), Q_ARG(QVariant, args_ptr[1]), Q_ARG(QVariant, args_ptr[2]), Q_ARG(QVariant, args_ptr[3]), Q_ARG(QVariant, args_ptr[4])); break;
                case 6: INVOKE_METHOD(, Q_ARG(QVariant, args_ptr[0]), Q_ARG(QVariant, args_ptr[1]), Q_ARG(QVariant, args_ptr[2]), Q_ARG(QVariant, args_ptr[3]), Q_ARG(QVariant, args_ptr[4]), Q_ARG(QVariant, args_ptr[5])); break;
                case 7: INVOKE_METHOD(, Q_ARG(QVariant, args_ptr[0]), Q_ARG(QVariant, args_ptr[1]), Q_ARG(QVariant, args_ptr[2]), Q_ARG(QVariant, args_ptr[3]), Q_ARG(QVariant, args_ptr[4]), Q_ARG(QVariant, args_ptr[5]), Q_ARG(QVariant, args_ptr[6])); break;
                case 8: INVOKE_METHOD(, Q_ARG(QVariant, args_ptr[0]), Q_ARG(QVariant, args_ptr[1]), Q_ARG(QVariant, args_ptr[2]), Q_ARG(QVariant, args_ptr[3]), Q_ARG(QVariant, args_ptr[4]), Q_ARG(QVariant, args_ptr[5]), Q_ARG(QVariant, args_ptr[6]), Q_ARG(QVariant, args_ptr[7])); break;
                case 9: INVOKE_METHOD(, Q_ARG(QVariant, args_ptr[0]), Q_ARG(QVariant, args_ptr[1]), Q_ARG(QVariant, args_ptr[2]), Q_ARG(QVariant, args_ptr[3]), Q_ARG(QVariant, args_ptr[4]), Q_ARG(QVariant, args_ptr[5]), Q_ARG(QVariant, args_ptr[6]), Q_ARG(QVariant, args_ptr[7]), Q_ARG(QVariant, args_ptr[8])); break;
            }
            #undef INVOKE_METHOD
        })
    }

    pub fn trim_component_cache(&self) {
        cpp!(unsafe [self as "QmlEngineHolder *"] {
            self->engine->trimComponentCache();
        })
    }

    pub fn clear_component_cache(&self) {
        cpp!(unsafe [self as "QmlEngineHolder *"] {
            self->engine->clearComponentCache();
        })
    }
    
    /// Give a QObject to the engine by wrapping it in a QJSValue
    ///
    /// This will create the C++ object.
    /// Panic if the C++ object was already created.
    pub fn new_qobject<T: QObject>(&mut self, obj: T) -> QJSValue {
        let obj_ptr = into_leaked_cpp_ptr(obj);
        cpp!(unsafe [
            self as "QmlEngineHolder *",
            obj_ptr as "QObject *"
        ] -> QJSValue as "QJSValue" {
            return self->engine->newQObject(obj_ptr);
        })
    }

    /// Adds an import path for this QML engine (calls QQmlEngine::addImportPath)
    pub fn add_import_path(&mut self, path: QString) {
        cpp!(unsafe [self as "QmlEngineHolder *", path as "QString"] {
            self->engine->addImportPath(path);
        })
    }

    /// Returns a pointer to the C++ object. The pointer is of the type `QQmlEngine *` in C++.
    pub fn cpp_ptr(&self) -> *mut c_void {
        cpp!(unsafe [self as "QmlEngineHolder *"] -> *mut c_void as "QQmlEngine *" {
            return self->engine.get();
        })
    }
}

/// Bindings to a QQuickView
pub struct QQuickView {
    engine: QmlEngine,
}

impl QQuickView {
    /// Creates a new QQuickView, it's engine and an application
    pub fn new() -> QQuickView {
        let mut engine = QmlEngine::new();
        cpp!(unsafe [mut engine as "QmlEngineHolder"] {
            engine.view = std::unique_ptr<QQuickView>(new QQuickView(engine.engine.get(), nullptr));
            engine.view->setResizeMode(QQuickView::SizeRootObjectToView);
        });
        QQuickView { engine }
    }

    /// Returns the wrapper to the engine
    pub fn engine(&mut self) -> &mut QmlEngine {
        &mut self.engine
    }

    /// Refer to the Qt documentation of QQuickView::show
    pub fn show(&mut self) {
        let engine = self.engine();
        cpp!(unsafe [engine as "QmlEngineHolder *"] {
            engine->view->show();
        });
    }

    /// Refer to the Qt documentation of QQuickView::setSource
    pub fn set_source(&mut self, url: QString) {
        let engine = self.engine();
        cpp!(unsafe [engine as "QmlEngineHolder *", url as "QString"] {
            engine->view->setSource(url);
        });
    }
}

impl Default for QQuickView {
    fn default() -> Self {
        Self::new()
    }
}

/// See QQmlComponent::CompilationMode
#[repr(C)]
#[derive(Clone, Copy, Debug, PartialEq)]
pub enum CompilationMode {
    PreferSynchronous,
    Asynchronous,
}

/// See QQmlComponent::Status
#[repr(C)]
#[derive(Clone, Copy, Debug, PartialEq)]
pub enum ComponentStatus {
    Null,
    Ready,
    Loading,
    Error,
}

cpp! {{
    struct QQmlComponentHolder {
        std::unique_ptr<QQmlComponent> component;

        QQmlComponentHolder(QQmlEngine *e)
            : component(new QQmlComponent(e))
        {}
    };
}}

cpp_class!(
    /// Wrapper for QQmlComponent
    pub unsafe struct QmlComponent as "QQmlComponentHolder"
);

impl QmlComponent {
    /// Create a QmlComponent using the QmlEngine.
    pub fn new(engine: &QmlEngine) -> QmlComponent {
        cpp!(unsafe [engine as "QmlEngineHolder *"] -> QmlComponent as "QQmlComponentHolder" {
            return QQmlComponentHolder(engine->engine.get());
        })
    }

    /// Returns a pointer to the underlying QQmlComponent. Similar to QObject::get_cpp_object()
    pub fn get_cpp_object(&self) -> *mut c_void {
        cpp!(unsafe [self as "QQmlComponentHolder *"] -> *mut c_void as "QQmlComponent *" {
            return self->component.get();
        })
    }

    /// Performs QQmlComponent::loadUrl
    pub fn load_url(&mut self, url: QUrl, compilation_mode: CompilationMode) {
        cpp!(unsafe [
            self as "QQmlComponentHolder *",
            url as "QUrl",
            compilation_mode as "QQmlComponent::CompilationMode"
        ] {
            self->component->loadUrl(url, compilation_mode);
        })
    }

    /// Performs QQmlComponent::setData with a default url
    pub fn set_data(&mut self, data: QByteArray) {
        cpp!(unsafe [self as "QQmlComponentHolder *", data as "QByteArray"] {
            self->component->setData(data, QUrl());
        })
    }

    /// Performs QQmlComponent::setData
    pub fn set_data_as(&mut self, data: QByteArray, url: QUrl) {
        cpp!(unsafe [self as "QQmlComponentHolder *", data as "QByteArray", url as "QUrl"] {
            self->component->setData(data, url);
        })
    }

    /// Performs QQmlComponent::create
    pub fn create(&mut self) -> *mut c_void {
        cpp!(unsafe [self as "QQmlComponentHolder *"] -> *mut c_void as "QObject *" {
            return self->component->create();
        })
    }

    /// Performs QQmlComponent::status
    pub fn status(&self) -> ComponentStatus {
        cpp!(unsafe [
            self as "QQmlComponentHolder *"
        ] -> ComponentStatus as "QQmlComponent::Status" {
            return self->component->status();
        })
    }

    /// See Qt documentation for QQmlComponent::statusChanged
    pub fn status_changed_signal() -> Signal<fn(status: ComponentStatus)> {
        unsafe {
            Signal::new(cpp!([] -> SignalInner as "SignalInner"  {
                return &QQmlComponent::statusChanged;
            }))
        }
    }
}

/// Wrapper around [`template <typename T> int qmlRegisterType(const char *uri, int versionMajor, int versionMinor, const char *qmlName)`][qt] function.
///
/// [qt]: https://doc.qt.io/qt-5/qqmlengine.html#qmlRegisterType
pub fn qml_register_type<T: QObject + Default + Sized>(
    uri: &CStr,
    version_major: u32,
    version_minor: u32,
    qml_name: &CStr,
) {
    let uri_ptr = uri.as_ptr();
    let qml_name_ptr = qml_name.as_ptr();
    let meta_object = T::static_meta_object();

    extern "C" fn extra_destruct(c: *mut c_void) {
        cpp!(unsafe [c as "QObject *"] {
            QQmlPrivate::qdeclarativeelement_destructor(c);
        })
    }

    extern "C" fn creator_fn<T: QObject + Default + Sized>(
        c: *mut c_void,
        #[cfg(qt_6_0)] _: *mut c_void,
    ) {
        let b: Box<RefCell<T>> = Box::new(RefCell::new(T::default()));
        let ed: extern "C" fn(c: *mut c_void) = extra_destruct;
        unsafe {
            T::qml_construct(&b, c, ed);
        }
        Box::leak(b);
    }
    let creator_fn: extern "C" fn(c: *mut c_void, #[cfg(qt_6_0)] _: *mut c_void) = creator_fn::<T>;

    let size = T::cpp_size();

    let type_id = <RefCell<T> as PropertyType>::register_type(Default::default());

    cpp!(unsafe [
        qml_name_ptr as "char *",
        uri_ptr as "char *",
        version_major as "int",
        version_minor as "int",
        meta_object as "const QMetaObject *",
        creator_fn as "CreatorFunction",
        size as "size_t",
        type_id as "int"
    ] {
        // BEGIN: From QML_GETTYPENAMES
        // FIXME: list type?
        /*const int listLen = int(strlen("QQmlListProperty<"));
        QVarLengthArray<char,64> listName(listLen + nameLen + 2);
        memcpy(listName.data(), "QQmlListProperty<", size_t(listLen));
        memcpy(listName.data()+listLen, className, size_t(nameLen));
        listName[listLen+nameLen] = '>';
        listName[listLen+nameLen+1] = '\0';*/
        // END

        int parserStatusCast = meta_object && qmeta_inherits(meta_object, &QQuickItem::staticMetaObject)
            ? QQmlPrivate::StaticCastSelector<QQuickItem, QQmlParserStatus>::cast()
            : -1;

        QQmlPrivate::RegisterType api = {
            /*version*/ 0,

        #if QT_VERSION < QT_VERSION_CHECK(6,0,0)
            /*typeId*/ type_id,
        #else
            /*typeId*/ QMetaType(type_id),
        #endif
            /*listId*/ {},  // FIXME: list type?
            /*objectSize*/ int(size),
            /*create*/ creator_fn,
        #if QT_VERSION >= QT_VERSION_CHECK(6,0,0)
            /* userdata */ nullptr,
        #endif
            /*noCreationReason*/ QString(),
        #if QT_VERSION >= QT_VERSION_CHECK(6,0,0)
            /* createValueType */ nullptr,
        #endif

            /*uri*/ uri_ptr,
        #if QT_VERSION < QT_VERSION_CHECK(6,0,0)
            /*versionMajor*/ version_major,
            /*versionMinor*/ version_minor,
        #else
            /*version*/ QTypeRevision::fromVersion(version_major, version_minor),
        #endif
            /*elementName*/ qml_name_ptr,
            /*metaObject*/ meta_object,

            /*attachedPropertiesFunction*/ nullptr,
            /*attachedPropertiesMetaObject*/ nullptr,

            /*parserStatusCast*/ parserStatusCast,
            /*valueSourceCast*/ -1,
            /*valueInterceptorCast*/ -1,

            /*extensionObjectCreate*/ nullptr,
            /*extensionMetaObject*/ nullptr,
            /*customParser*/ nullptr,
            /*revision*/ {}  // FIXME: support revisions?
        };
        QQmlPrivate::qmlregister(QQmlPrivate::TypeRegistration, &api);
    })
}

/// Wrapper around [`template <typename T> int qmlRegisterUncreatableType(const char *uri, int versionMajor, int versionMinor, const char *qmlName, const QString &message)`][qt] function.
///
<<<<<<< HEAD
/// [qt]: https://doc.qt.io/qt-5/qqmlengine.html#qmlRegisterModule
#[cfg(qt_5_9)]
pub fn qml_register_module(uri: &CStr, version_major: u32, version_minor: u32) {
=======
/// [qt]: https://doc.qt.io/qt-5/qqmlengine.html#qmlRegisterUncreatableType
pub fn qml_register_uncreatable_type<T: QObject + Sized>(
    uri: &CStr,
    version_major: u32,
    version_minor: u32,
    qml_name: &CStr,
    no_creation_reason: QString,
) {
>>>>>>> a040ebcc
    let uri_ptr = uri.as_ptr();
    let qml_name_ptr = qml_name.as_ptr();
    let meta_object = T::static_meta_object();

    let size = T::cpp_size();

    let type_id = <RefCell<T> as PropertyType>::register_type(Default::default());

    cpp!(unsafe [
        qml_name_ptr as "char *",
        uri_ptr as "char *",
        version_major as "int",
        version_minor as "int",
        meta_object as "const QMetaObject *",
        size as "size_t",
        type_id as "int",
        no_creation_reason as "QString"
    ] {
        // BEGIN: From QML_GETTYPENAMES
        // FIXME: list type?
        /*const int listLen = int(strlen("QQmlListProperty<"));
        QVarLengthArray<char,64> listName(listLen + nameLen + 2);
        memcpy(listName.data(), "QQmlListProperty<", size_t(listLen));
        memcpy(listName.data()+listLen, className, size_t(nameLen));
        listName[listLen+nameLen] = '>';
        listName[listLen+nameLen+1] = '\0';*/
        // END

        QQmlPrivate::RegisterType api = {
            /*version*/ 0,

        #if QT_VERSION < QT_VERSION_CHECK(6,0,0)
            /*typeId*/ type_id,
        #else
            /*typeId*/ QMetaType(type_id),
        #endif
            /*listId*/ {},  // FIXME: list type?
            /*objectSize*/ int(size),
            /*create*/ nullptr,
        #if QT_VERSION >= QT_VERSION_CHECK(6,0,0)
            /* userdata */ nullptr,
        #endif
            /*noCreationReason*/ no_creation_reason,
        #if QT_VERSION >= QT_VERSION_CHECK(6,0,0)
            /* createValueType */ nullptr,
        #endif

            /*uri*/ uri_ptr,
        #if QT_VERSION < QT_VERSION_CHECK(6,0,0)
            /*versionMajor*/ version_major,
            /*versionMinor*/ version_minor,
        #else
            /*version*/ QTypeRevision::fromVersion(version_major, version_minor),
        #endif
            /*elementName*/ qml_name_ptr,
            /*metaObject*/ meta_object,

            /*attachedPropertiesFunction*/ nullptr,
            /*attachedPropertiesMetaObject*/ nullptr,

            /*parserStatusCast*/ -1,
            /*valueSourceCast*/ -1,
            /*valueInterceptorCast*/ -1,

            /*extensionObjectCreate*/ nullptr,
            /*extensionMetaObject*/ nullptr,
            /*customParser*/ nullptr,
            /*revision*/ {}  // FIXME: support revisions?
        };
        QQmlPrivate::qmlregister(QQmlPrivate::TypeRegistration, &api);
    })
}

/// Wrapper around [`void qmlRegisterModule(const char *uri, int versionMajor, int versionMinor)`][qt] function.
///
/// [qt]: https://doc.qt.io/qt-5/qqmlengine.html#qmlRegisterModule
#[cfg(qt_5_9)]
pub fn qml_register_module(uri: &CStr, version_major: u32, version_minor: u32) {
    let uri_ptr = uri.as_ptr();

    cpp!(unsafe [
        uri_ptr as "const char *",
        version_major as "int",
        version_minor as "int"
    ] {
    #if QT_VERSION >= QT_VERSION_CHECK(5,9,0)
        qmlRegisterModule(
            uri_ptr,
            version_major,
            version_minor
        );
    #endif
    });
}

/// Alias for type of `QQmlPrivate::RegisterSingletonType::qobjectApi` callback
/// and its C++ counterpart.
type QmlRegisterSingletonTypeCallback =
    extern "C" fn(qml_engine: *mut c_void, js_engine: *mut c_void) -> *mut c_void;
cpp! {{
    using QmlRegisterSingletonTypeCallback = QObject *(*)(QQmlEngine *, QJSEngine *);
}}

/// Initialization for singleton QML objects.
pub trait QSingletonInit {
    /// Initialize the singleton QML object.
    ///
    /// Will be called on a default-constructed object after the C++ object
    /// has been created.
    ///
    /// # Panics
    /// The process will be aborted when the method panics.
    fn init(&mut self);
}

/// Register the specified type as a singleton QML object.
///
/// A new object will be default-constructed for each new instance of `QmlEngine`.
/// After construction of the corresponding C++ object the `QSingletonInit::init()` function
/// will be called.
///
/// Refer to the Qt documentation for [qmlRegisterSingletonType][qt].
///
/// # Panics
///
/// The process will be aborted when the default or init functions panic.
///
/// [qt]: https://doc.qt.io/qt-5/qqmlengine.html#qmlRegisterSingletonType-3
pub fn qml_register_singleton_type<T: QObject + QSingletonInit + Sized + Default>(
    uri: &CStr,
    version_major: u32,
    version_minor: u32,
    qml_name: &CStr,
) {
    let uri_ptr = uri.as_ptr();
    let qml_name_ptr = qml_name.as_ptr();
    let meta_object = T::static_meta_object();

    extern "C" fn callback_fn<T: QObject + Default + Sized + QSingletonInit>(
        _qml_engine: *mut c_void,
        _js_engine: *mut c_void,
    ) -> *mut c_void {
        let result = std::panic::catch_unwind(std::panic::AssertUnwindSafe(move || {
            let obj_box: Box<RefCell<T>> = Box::new(RefCell::new(T::default()));
            let obj_ptr = unsafe { T::cpp_construct(&obj_box) };
            obj_box.borrow_mut().init();
            Box::leak(obj_box);
            obj_ptr
        }));
        match result {
            Ok(value) => value,
            Err(_panic) => {
                eprintln!("qml_register_singleton_type T::default or T::init panicked.");
                std::process::abort()
            }
        }
    }
    let callback_fn: QmlRegisterSingletonTypeCallback = callback_fn::<T>;

    let type_id = <RefCell<T> as PropertyType>::register_type(Default::default());

    cpp!(unsafe [
            uri_ptr as "const char *",
            version_major as "int",
            version_minor as "int",
            qml_name_ptr as "const char *",
            meta_object as "const QMetaObject *",
            callback_fn as "QmlRegisterSingletonTypeCallback",
            type_id as "int"
        ] {

            QQmlPrivate::RegisterSingletonType api = {
    #if QT_VERSION < QT_VERSION_CHECK(6,0,0)
                /*version*/ 2, // for now we are happy with pre-5.14 version 2
    #else
                /*structVersion */ 0,
    #endif

                /*uri*/ uri_ptr,
    #if QT_VERSION < QT_VERSION_CHECK(6,0,0)
                /*versionMajor*/ version_major,
                /*versionMinor*/ version_minor,
    #else
                /*version*/ QTypeRevision::fromVersion(version_major, version_minor),
    #endif
                /*typeName*/ qml_name_ptr,

                /*scriptApi*/ nullptr,
                /*qobjectApi*/ callback_fn,
                // new in version 1
                /*instanceMetaObject*/ meta_object,
                // new in version 2
    #if QT_VERSION < QT_VERSION_CHECK(6,0,0)
                /*typeId*/ type_id,
    #else
                /*typeId*/ QMetaType(type_id),
    #endif
    #if QT_VERSION >= QT_VERSION_CHECK(6,0,0)
                /* extensionObjectCreate */ nullptr,
                /* extensionMetaObject */ nullptr,
    #endif
                /*revision*/ {},
    #if QT_VERSION >= QT_VERSION_CHECK(5,14,0) && QT_VERSION < QT_VERSION_CHECK(6,0,0)
                // new in version 3
                /*generalizedQobjectApi*/ {}
    #endif
            };

            QQmlPrivate::qmlregister(QQmlPrivate::SingletonRegistration, &api);
        })
}

/// Register the passed object as a singleton QML object.
///
/// As there is currently no method to unregister a singleton object, the
/// passed object is leaked and cannot be dropped.
///
/// The object is shared between all instances of `QmlEngine`.
///
/// Refer to the Qt documentation for [qmlRegisterSingletonInstance][qt] (not documented at the time of writing).
///
/// # Availability
///
/// Only available in Qt 5.14 or above.
///
/// [qt]: https://doc.qt.io/qt-5/qtqml-cppintegration-overview.html
// XXX: replace link with real documentation, when it will be generated.
#[cfg(qt_5_14)]
pub fn qml_register_singleton_instance<T: QObject + Sized + Default>(
    uri: &CStr,
    version_major: u32,
    version_minor: u32,
    type_name: &CStr,
    obj: T,
) {
    let uri_ptr = uri.as_ptr();
    let type_name_ptr = type_name.as_ptr();

    let obj_box = Box::new(RefCell::new(obj));
    let obj_ptr = unsafe { T::cpp_construct(&obj_box) };
    Box::leak(obj_box);

    cpp!(unsafe [
            uri_ptr as "char *",
            version_major as "int",
            version_minor as "int",
            type_name_ptr as "char *",
            obj_ptr as "QObject *"
        ] {
    #if QT_VERSION >= QT_VERSION_CHECK(5,14,0)
            qmlRegisterSingletonInstance(
                uri_ptr,
                version_major,
                version_minor,
                type_name_ptr,
                obj_ptr
            );
    #endif
        })
}

/// Register the given enum as a QML type.
///
/// Refer to the Qt documentation for [qmlRegisterUncreatableMetaObject][qt].
///
/// [qt]: https://doc.qt.io/qt-5/qqmlengine.html#qmlRegisterUncreatableMetaObject
#[cfg(qt_5_8)]
pub fn qml_register_enum<T: QEnum>(
    uri: &CStr,
    version_major: u32,
    version_minor: u32,
    qml_name: &CStr,
) {
    let uri_ptr = uri.as_ptr();
    let qml_name_ptr = qml_name.as_ptr();
    let meta_object = T::static_meta_object();

    cpp!(unsafe [
            qml_name_ptr as "char *",
            uri_ptr as "char *",
            version_major as "int",
            version_minor as "int",
            meta_object as "const QMetaObject *"
        ] {
    #if QT_VERSION >= QT_VERSION_CHECK(5, 8, 0)
            qmlRegisterUncreatableMetaObject(
                *meta_object,
                uri_ptr,
                version_major,
                version_minor,
                qml_name_ptr,
                "Access to enums & flags only"
            );
    #endif
        })
}

/// A QObject-like trait to inherit from QQuickItem.
///
/// Work in progress
pub trait QQuickItem: QObject {
    fn get_object_description() -> &'static QObjectDescriptor
    where
        Self: Sized,
    {
        unsafe {
            &*cpp!([]-> *const QObjectDescriptor as "RustQObjectDescriptor const*" {
                return RustQObjectDescriptor::instance<Rust_QQuickItem>();
            })
        }
    }

    fn class_begin(&mut self) {}

    fn component_complete(&mut self) {}

    fn release_resources(&mut self) {}

    /// Handle mouse press, release, or move events. Returns true if the event was accepted.
    fn mouse_event(&mut self, _event: QMouseEvent) -> bool {
        false
    }

    fn geometry_changed(&mut self, _new_geometry: QRectF, _old_geometry: QRectF) {}

    fn update_paint_node(&mut self, node: SGNode<ContainerNode>) -> SGNode<ContainerNode> {
        node
    }
}

cpp! {{
    #include <qmetaobject_rust.hpp>
    #include <QtQuick/QQuickItem>

    #if QT_VERSION < QT_VERSION_CHECK(6, 0, 0)
        #define QT_QQUICKITEM_GEOMETRYCHANGE geometryChanged
    #else
        #define QT_QQUICKITEM_GEOMETRYCHANGE geometryChange
    #endif

    struct Rust_QQuickItem : RustObject<QQuickItem> {
    /*
        virtual QRectF boundingRect() const;
        virtual QRectF clipRect() const;
        virtual bool contains(const QPointF &point) const;
        virtual QVariant inputMethodQuery(Qt::InputMethodQuery query) const;
        virtual bool isTextureProvider() const;
        virtual QSGTextureProvider *textureProvider() const;
        virtual void itemChange(ItemChange, const ItemChangeData &);*/
        void classBegin() override {
            QQuickItem::classBegin();
            rust!(Rust_QQuickItem_classBegin[
                rust_object: QObjectPinned<dyn QQuickItem> as "TraitObject"
            ] {
                rust_object.borrow_mut().class_begin();
            });
        }

        void componentComplete() override {
            QQuickItem::componentComplete();
            rust!(Rust_QQuickItem_componentComplete[
                rust_object: QObjectPinned<dyn QQuickItem> as "TraitObject"
            ] {
                rust_object.borrow_mut().component_complete();
            });
        }

        /*virtual void keyPressEvent(QKeyEvent *event);
        virtual void keyReleaseEvent(QKeyEvent *event);
        virtual void inputMethodEvent(QInputMethodEvent *);
        virtual void focusInEvent(QFocusEvent *);
        virtual void focusOutEvent(QFocusEvent *);*/

        void mousePressEvent(QMouseEvent *event) override { handleMouseEvent(event); }
        void mouseMoveEvent(QMouseEvent *event) override { handleMouseEvent(event); }
        void mouseReleaseEvent(QMouseEvent *event) override { handleMouseEvent(event); }
        //void mouseDoubleClickEvent(QMouseEvent *event) override { handleMouseEvent(event); }

        void handleMouseEvent(QMouseEvent *event) {
           if (!rust!(Rust_QQuickItem_mousePressEvent[
                rust_object: QObjectPinned<dyn QQuickItem> as "TraitObject",
                event: QMouseEvent as "QMouseEvent *"
            ] -> bool as "bool" {
                rust_object.borrow_mut().mouse_event(event)
            })) { event->ignore(); }
        }

        /*
        virtual void mouseUngrabEvent(); // XXX todo - params?
        virtual void touchUngrabEvent();
        virtual void wheelEvent(QWheelEvent *event);
        virtual void touchEvent(QTouchEvent *event);
        virtual void hoverEnterEvent(QHoverEvent *event);
        virtual void hoverMoveEvent(QHoverEvent *event);
        virtual void hoverLeaveEvent(QHoverEvent *event);
        virtual void dragEnterEvent(QDragEnterEvent *);
        virtual void dragMoveEvent(QDragMoveEvent *);
        virtual void dragLeaveEvent(QDragLeaveEvent *);
        virtual void dropEvent(QDropEvent *);
        virtual bool childMouseEventFilter(QQuickItem *, QEvent *);
        virtual void windowDeactivateEvent();*/
        void QT_QQUICKITEM_GEOMETRYCHANGE (const QRectF &new_geometry, const QRectF &old_geometry) override{
            rust!(Rust_QQuickItem_geometryChanged[
                rust_object: QObjectPinned<dyn QQuickItem> as "TraitObject",
                new_geometry: QRectF as "QRectF",
                old_geometry: QRectF as "QRectF"
            ] {
                rust_object.borrow_mut().geometry_changed(new_geometry, old_geometry);
            });
            QQuickItem::QT_QQUICKITEM_GEOMETRYCHANGE(new_geometry, old_geometry);
        }

        QSGNode *updatePaintNode(QSGNode *node, UpdatePaintNodeData *) override {
            return rust!(Rust_QQuickItem_updatePaintNode[
                rust_object: QObjectPinned<dyn QQuickItem> as "TraitObject",
                node: *mut c_void as "QSGNode *"
            ] -> SGNode<ContainerNode> as "QSGNode *" {
                rust_object.borrow_mut().update_paint_node(unsafe {
                    SGNode::<ContainerNode>::from_raw(node)
                })
            });
        }

        void releaseResources() override {
            QQuickItem::releaseResources();
            rust!(Rust_QQuickItem_releaseResources[
                rust_object: QObjectPinned<dyn QQuickItem> as "TraitObject"
            ] {
                rust_object.borrow_mut().release_resources();
            });
        }
        /*
        virtual void updatePolish();
        */
    };
}}

impl<'a> dyn QQuickItem + 'a {
    pub fn bounding_rect(&self) -> QRectF {
        let obj = self.get_cpp_object();
        cpp!(unsafe [obj as "Rust_QQuickItem *"] -> QRectF as "QRectF" {
            return obj ? obj->boundingRect() : QRectF();
        })
    }

    pub fn update(&self) {
        let obj = self.get_cpp_object();
        cpp!(unsafe [obj as "Rust_QQuickItem *"] {
            if (obj) obj->update();
        });
    }
}

/// Only a specific subset of [`QEvent::Type`][qt] enum.
///
/// [qt]: https://doc.qt.io/qt-5/qevent.html#Type-enum
#[repr(C)]
#[non_exhaustive]
pub enum QMouseEventType {
    MouseButtonPress = 2,
    MouseButtonRelease = 3,
    // FIXME: WIP
    //MouseButtonDblClick = 4,
    MouseMove = 5,
}

/// A reference to a [`QMouseEvent`][qt] instance.
///
/// [qt]: https://doc.qt.io/qt-5/qmouseevent.html
#[repr(transparent)]
#[derive(Clone, Copy)]
pub struct QMouseEvent<'a>(*const c_void, std::marker::PhantomData<&'a u32>);

impl<'a> QMouseEvent<'a> {
    /// Returns the type of event
    pub fn event_type(self) -> QMouseEventType {
        cpp!(unsafe [self as "QMouseEvent *"] -> QMouseEventType as "int" {
            return self->type();
        })
    }
    /// Return the position, wrapper around Qt's QMouseEvent::localPos()
    pub fn position(self) -> QPointF {
        cpp!(unsafe [self as "QMouseEvent *"] -> QPointF as "QPointF" {
            return self->localPos();
        })
    }
}

cpp_class!(
    /// Wrapper for QJSValue
    pub unsafe struct QJSValue as "QJSValue"
);

impl QJSValue {
    pub fn is_bool(&self) -> bool {
        cpp!(unsafe [self as "const QJSValue *"] -> bool as "bool" {
            return self->isBool();
        })
    }

    pub fn is_number(&self) -> bool {
        cpp!(unsafe [self as "const QJSValue *"] -> bool as "bool" {
            return self->isNumber();
        })
    }

    pub fn is_string(&self) -> bool {
        cpp!(unsafe [self as "const QJSValue *"] -> bool as "bool" {
            return self->isString();
        })
    }

    pub fn to_string(&self) -> QString {
        cpp!(unsafe [self as "const QJSValue *"] -> QString as "QString" {
            return self->toString();
        })
    }

    pub fn to_bool(&self) -> bool {
        cpp!(unsafe [self as "const QJSValue *"] -> bool as "bool" {
            return self->toBool();
        })
    }

    pub fn to_number(&self) -> f64 {
        cpp!(unsafe [self as "const QJSValue *"] -> f64 as "double" {
            return self->toNumber();
        })
    }

    pub fn to_variant(&self) -> QVariant {
        cpp!(unsafe [self as "const QJSValue *"] -> QVariant as "QVariant" {
            return self->toVariant();
        })
    }

    pub fn to_qobject<'a, T: QObject + 'a>(&'a self) -> Option<QObjectPinned<'a, T>> {
        let mo = T::static_meta_object();
        let obj = cpp!(unsafe [
            self as "const QJSValue *",
            mo as "const QMetaObject *"
        ] -> *mut c_void as "QObject *" {
            QObject *obj = self->toQObject();
            // FIXME: inheritance?
            return obj && qmeta_inherits(obj->metaObject(), mo) ? obj : nullptr;
        });
        if obj.is_null() {
            return None;
        }
        Some(unsafe { T::get_from_cpp(obj) })
    }
}

impl From<QString> for QJSValue {
    fn from(a: QString) -> QJSValue {
        cpp!(unsafe [a as "QString"] -> QJSValue as "QJSValue" {
            return QJSValue(a);
        })
    }
}

impl From<i32> for QJSValue {
    fn from(a: i32) -> QJSValue {
        cpp!(unsafe [a as "int"] -> QJSValue as "QJSValue" {
            return QJSValue(a);
        })
    }
}

impl From<u32> for QJSValue {
    fn from(a: u32) -> QJSValue {
        cpp!(unsafe [a as "uint"] -> QJSValue as "QJSValue" {
            return QJSValue(a);
        })
    }
}

impl From<f64> for QJSValue {
    fn from(a: f64) -> QJSValue {
        cpp!(unsafe [a as "double"] -> QJSValue as "QJSValue" {
            return QJSValue(a);
        })
    }
}

impl From<bool> for QJSValue {
    fn from(a: bool) -> QJSValue {
        cpp!(unsafe [a as "bool"] -> QJSValue as "QJSValue" {
            return QJSValue(a);
        })
    }
}

impl QMetaType for QJSValue {
    fn register(_name: Option<&CStr>) -> i32 {
        cpp!(unsafe [] -> i32 as "int" { return qMetaTypeId<QJSValue>(); })
    }
}

#[cfg(test)]
mod qjsvalue_tests {
    use super::*;

    #[test]
    fn test_qjsvalue() {
        let foo = QJSValue::from(45);
        assert_eq!(foo.to_number(), 45 as f64);
        assert_eq!(foo.to_string(), "45".into());
        assert_eq!(foo.to_variant().to_qbytearray(), "45".into());
    }

    #[test]
    fn test_is_bool() {
        let bool_value = QJSValue::from(true);
        let num_value = QJSValue::from(42);

        assert!(bool_value.is_bool());
        assert!(!num_value.is_bool());
    }

    #[test]
    fn test_is_number() {
        let string_value = QJSValue::from(QString::from("Konqui"));
        let num_value = QJSValue::from(42);

        assert!(num_value.is_number());
        assert!(!string_value.is_number());
    }

    #[test]
    fn test_is_string() {
        let string_value = QJSValue::from(QString::from("Konqui"));
        let num_value = QJSValue::from(42);

        assert!(string_value.is_string());
        assert!(!num_value.is_string());
    }

    #[test]
    fn test_qvariantlist_from_iter() {
        let v = vec![1u32, 2u32, 3u32];
        let qvl: QVariantList = v.iter().collect();
        assert_eq!(qvl.len(), 3);
        assert_eq!(qvl[1].to_qbytearray().to_string(), "2");
    }
}

/// A QObject-like trait to inherit from QQmlExtensionPlugin.
///
/// Refer to the Qt documentation of QQmlExtensionPlugin
///
/// See also the 'qmlextensionplugins' example.
///
/// ```
/// use qmetaobject::*;
/// use std::ffi::CStr;
///
/// #[derive(Default, QObject)]
/// struct QExampleQmlPlugin {
///     base: qt_base_class!(trait QQmlExtensionPlugin),
///     plugin: qt_plugin!("org.qt-project.Qt.QQmlExtensionInterface/1.0"),
/// }
///
/// impl QQmlExtensionPlugin for QExampleQmlPlugin {
///     fn register_types(&mut self, uri: &CStr) {
///         // call `qml_register_type` here
///     }
/// }
/// ```
pub trait QQmlExtensionPlugin: QObject {
    #[doc(hidden)] // implementation detail for the QObject custom derive
    fn get_object_description() -> &'static QObjectDescriptor
    where
        Self: Sized,
    {
        unsafe {
            &*cpp!([]-> *const QObjectDescriptor as "RustQObjectDescriptor const *" {
                return RustQObjectDescriptor::instance<Rust_QQmlExtensionPlugin>();
            })
        }
    }

    /// Refer to the Qt documentation of QQmlExtensionPlugin::registerTypes
    fn register_types(&mut self, uri: &CStr);
}

cpp! {{
    #include <qmetaobject_rust.hpp>
    #include <QtQml/QQmlExtensionPlugin>

    struct Rust_QQmlExtensionPlugin : RustObject<QQmlExtensionPlugin> {
        void registerTypes(const char *uri) override  {
            rust!(Rust_QQmlExtensionPlugin_registerTypes[
                rust_object: QObjectPinned<dyn QQmlExtensionPlugin> as "TraitObject",
                uri: *const c_char as "const char *"
            ] {
                rust_object.borrow_mut().register_types(unsafe { CStr::from_ptr(uri) });
            });
        }
    };
}}

cpp! {{
    #include <qmetaobject_rust.hpp>
    #include <QtQuick/QQuickItem>
    #include <QtQuick/QQuickPaintedItem>
    #include <QtGui/QPainter>

    struct Rust_QQuickPaintedItem : RustObject<QQuickPaintedItem> {
        void classBegin() override {
            QQuickPaintedItem::classBegin();
            rust!(Rust_QQuickPaintedItem_classBegin[
                rust_object: QObjectPinned<dyn QQuickPaintedItem> as "TraitObject"
            ] {
                rust_object.borrow_mut().class_begin();
            });
        }

        void componentComplete() override {
            QQuickPaintedItem::componentComplete();
            rust!(Rust_QQuickPaintedItem_componentComplete[
                rust_object: QObjectPinned<dyn QQuickPaintedItem> as "TraitObject"
            ] {
                rust_object.borrow_mut().component_complete();
            });
        }

        void mousePressEvent(QMouseEvent *event) override { handleMouseEvent(event); }
        void mouseMoveEvent(QMouseEvent *event) override { handleMouseEvent(event); }
        void mouseReleaseEvent(QMouseEvent *event) override { handleMouseEvent(event); }

        void handleMouseEvent(QMouseEvent *event) {
           if (!rust!(Rust_QQuickPaintedItem_mousePressEvent[
                rust_object: QObjectPinned<dyn QQuickPaintedItem> as "TraitObject",
                event: QMouseEvent as "QMouseEvent *"
            ] -> bool as "bool" {
                rust_object.borrow_mut().mouse_event(event)
            })) { event->ignore(); }
        }

        void QT_QQUICKITEM_GEOMETRYCHANGE (const QRectF &new_geometry, const QRectF &old_geometry) override{
            rust!(Rust_QQuickPaintedItem_geometryChanged[
                rust_object: QObjectPinned<dyn QQuickPaintedItem> as "TraitObject",
                new_geometry: QRectF as "QRectF",
                old_geometry: QRectF as "QRectF"
            ] {
                rust_object.borrow_mut().geometry_changed(new_geometry, old_geometry);
            });
            QQuickPaintedItem::QT_QQUICKITEM_GEOMETRYCHANGE(new_geometry, old_geometry);
        }

        void releaseResources() override {
            QQuickPaintedItem::releaseResources();
            rust!(Rust_QQuickPaintedItem_releaseResources[
                rust_object: QObjectPinned<dyn QQuickPaintedItem> as "TraitObject"
            ] {
                rust_object.borrow_mut().release_resources();
            });
        }

        void paint(QPainter *p) override {
            rust!(Rust_QQuickPaintedItem_paint[
                rust_object: QObjectPinned<dyn QQuickPaintedItem> as "TraitObject",
                p: *mut QPainter as "QPainter*"
            ] {
                rust_object.borrow_mut().paint(&mut *p);
            });
        }
    };
}}

/// A QQuickItem-like trait to inherit from QQuickPaintedItem.
pub trait QQuickPaintedItem: QQuickItem {
    fn get_object_description() -> &'static QObjectDescriptor
    where
        Self: Sized,
    {
        unsafe {
            &*cpp!([]-> *const QObjectDescriptor as "RustQObjectDescriptor const*" {
                return RustQObjectDescriptor::instance<Rust_QQuickPaintedItem>();
            })
        }
    }

    fn paint(&mut self, _p: &mut QPainter) {}
}<|MERGE_RESOLUTION|>--- conflicted
+++ resolved
@@ -557,11 +557,6 @@
 
 /// Wrapper around [`template <typename T> int qmlRegisterUncreatableType(const char *uri, int versionMajor, int versionMinor, const char *qmlName, const QString &message)`][qt] function.
 ///
-<<<<<<< HEAD
-/// [qt]: https://doc.qt.io/qt-5/qqmlengine.html#qmlRegisterModule
-#[cfg(qt_5_9)]
-pub fn qml_register_module(uri: &CStr, version_major: u32, version_minor: u32) {
-=======
 /// [qt]: https://doc.qt.io/qt-5/qqmlengine.html#qmlRegisterUncreatableType
 pub fn qml_register_uncreatable_type<T: QObject + Sized>(
     uri: &CStr,
@@ -570,7 +565,6 @@
     qml_name: &CStr,
     no_creation_reason: QString,
 ) {
->>>>>>> a040ebcc
     let uri_ptr = uri.as_ptr();
     let qml_name_ptr = qml_name.as_ptr();
     let meta_object = T::static_meta_object();
